{
<<<<<<< HEAD
    "homepage": "http://windows.php.net",
    "version": "5.4.43",
    "license": "http://www.php.net/license/",
    "url": "http://windows.php.net/downloads/releases/php-5.4.43-Win32-VC9-x86.zip",
    "hash": "sha1:cd32e55ba56f6b489b90e06a81e64138792ab858",
    "bin": "php.exe",
    "post_install": "cp \"$dir\\php.ini-production\" \"$dir\\php.ini\"",
    "checkver": {
        "url": "http://windows.php.net/download/",
        "re": "<h3 id=\"php-5.4\".*?>.*?\\(([0-9\\.]+)\\)</h3>"
    }
=======
	"homepage": "http://windows.php.net",
	"version": "5.4.44",
	"license": "http://www.php.net/license/",
	"url": "http://windows.php.net/downloads/releases/php-5.4.44-Win32-VC9-x86.zip",
	"hash": "sha1:2fcc47dff254ccae812ce2ccfd4ddf4f21ce9e8d",
	"bin": "php.exe",
	"post_install": "cp \"$dir\\php.ini-production\" \"$dir\\php.ini\"",
	"checkver": {
		"url": "http://windows.php.net/download/",
		"re": "<h3 id=\"php-5.4\".*?>.*?\\(([0-9\\.]+)\\)</h3>"
	}
>>>>>>> 4c7c50e9
}<|MERGE_RESOLUTION|>--- conflicted
+++ resolved
@@ -1,27 +1,13 @@
 {
-<<<<<<< HEAD
     "homepage": "http://windows.php.net",
-    "version": "5.4.43",
+    "version": "5.4.44",
     "license": "http://www.php.net/license/",
-    "url": "http://windows.php.net/downloads/releases/php-5.4.43-Win32-VC9-x86.zip",
-    "hash": "sha1:cd32e55ba56f6b489b90e06a81e64138792ab858",
+    "url": "http://windows.php.net/downloads/releases/php-5.4.44-Win32-VC9-x86.zip",
+    "hash": "sha1:2fcc47dff254ccae812ce2ccfd4ddf4f21ce9e8d",
     "bin": "php.exe",
     "post_install": "cp \"$dir\\php.ini-production\" \"$dir\\php.ini\"",
     "checkver": {
         "url": "http://windows.php.net/download/",
         "re": "<h3 id=\"php-5.4\".*?>.*?\\(([0-9\\.]+)\\)</h3>"
     }
-=======
-	"homepage": "http://windows.php.net",
-	"version": "5.4.44",
-	"license": "http://www.php.net/license/",
-	"url": "http://windows.php.net/downloads/releases/php-5.4.44-Win32-VC9-x86.zip",
-	"hash": "sha1:2fcc47dff254ccae812ce2ccfd4ddf4f21ce9e8d",
-	"bin": "php.exe",
-	"post_install": "cp \"$dir\\php.ini-production\" \"$dir\\php.ini\"",
-	"checkver": {
-		"url": "http://windows.php.net/download/",
-		"re": "<h3 id=\"php-5.4\".*?>.*?\\(([0-9\\.]+)\\)</h3>"
-	}
->>>>>>> 4c7c50e9
 }