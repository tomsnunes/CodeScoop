--- conflicted
+++ resolved
@@ -1,17 +1,5 @@
 {
     "homepage": "http://slproweb.com/products/Win32OpenSSL.html",
-<<<<<<< HEAD
-    "version": "1.0.2b",
-    "license": "https://www.openssl.org/source/license.html",
-    "architecture": {
-        "64bit": {
-            "url": "http://slproweb.com/download/Win64OpenSSL-1_0_2b.exe",
-            "hash": "e95f5b70e0275d5766348f4ab8120b5ad82e9af69242665777cb4300dee216a5"
-        },
-        "32bit": {
-            "url": "http://slproweb.com/download/Win32OpenSSL-1_0_2b.exe",
-            "hash": "3a017ee86a8e22304dadd960524546fb65ab80cb75b058f46b719ec244c40c23"
-=======
     "version": "1.0.2d",
     "license": "https://www.openssl.org/source/license.html",
     "architecture": {
@@ -22,7 +10,6 @@
         "32bit": {
             "url": "http://slproweb.com/download/Win32OpenSSL-1_0_2d.exe",
             "hash": "68796d75cd8cc5a34d5fa997805a373d2c701179a270efd0a513b197ea15736c"
->>>>>>> 4c7c50e9
         }
     },
     "innosetup": true,
