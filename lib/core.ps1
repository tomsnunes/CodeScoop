# Note: The default directory changed from ~/AppData/Local/scoop to ~/scoop
#       on 1 Nov, 2016 to work around long paths used by NodeJS.
#       Old installations should continue to work using the old path.
#       There is currently no automatic migration path to deal
#       with updating old installations to the new path.
$scoopdir = $env:SCOOP, "$env:USERPROFILE\scoop" | select -first 1

$oldscoopdir = "$env:LOCALAPPDATA\scoop"
if((test-path $oldscoopdir) -and !$env:SCOOP) {
    $scoopdir = $oldscoopdir
}

$globaldir = $env:SCOOP_GLOBAL, "$($env:programdata.tolower())\scoop" | select -first 1

# Note: Setting the SCOOP_CACHE environment variable to use a shared directory
#       is experimental and untested. There may be concurrency issues when
#       multiple users write and access cached files at the same time.
#       Use at your own risk.
$cachedir = $env:SCOOP_CACHE, "$scoopdir\cache" | select -first 1

# helper functions
function coalesce($a, $b) { if($a) { return $a } $b }

function format($str, $hash) {
    $hash.keys | % { set-variable $_ $hash[$_] }
    $executionContext.invokeCommand.expandString($str)
}
function is_admin {
    $admin = [security.principal.windowsbuiltinrole]::administrator
    $id = [security.principal.windowsidentity]::getcurrent()
    ([security.principal.windowsprincipal]($id)).isinrole($admin)
}

# messages
function abort($msg) { write-host $msg -f darkred; exit 1 }
function warn($msg) { write-host $msg -f darkyellow; }
function success($msg) { write-host $msg -f darkgreen }

function filesize($length) {
    $gb = [math]::pow(2, 30)
    $mb = [math]::pow(2, 20)
    $kb = [math]::pow(2, 10)

    if($length -gt $gb) {
        "{0:n1} GB" -f ($length / $gb)
    } elseif($length -gt $mb) {
        "{0:n1} MB" -f ($length / $mb)
    } elseif($length -gt $kb) {
        "{0:n1} KB" -f ($length / $kb)
    } else {
        "$($length) B"
    }
}

# dirs
function basedir($global) { if($global) { return $globaldir } $scoopdir }
function appsdir($global) { "$(basedir $global)\apps" }
function shimdir($global) { "$(basedir $global)\shims" }
function appdir($app, $global) { "$(appsdir $global)\$app" }
function versiondir($app, $version, $global) { "$(appdir $app $global)\$version" }
<<<<<<< HEAD
function usermanifestsdir { "$(basedir)\workspace" }
function usermanifest($app) { "$(usermanifestsdir)\$app.json" }
=======
function persistdir($app, $global) { "$(basedir $global)\persist\$app" }
>>>>>>> a53efcac

# apps
function sanitary_path($path) { return [regex]::replace($path, "[/\\?:*<>|]", "") }
function installed($app, $global=$null) {
    if($global -eq $null) { return (installed $app $true) -or (installed $app $false) }
    return test-path (appdir $app $global)
}
function installed_apps($global) {
    $dir = appsdir $global
    if(test-path $dir) {
        gci $dir | where { $_.psiscontainer -and $_.name -ne 'scoop' } | % { $_.name }
    }
}

# paths
function fname($path) { split-path $path -leaf }
function strip_ext($fname) { $fname -replace '\.[^\.]*$', '' }
function strip_filename($path) { $path -replace [regex]::escape((fname $path)) }

function ensure($dir) { if(!(test-path $dir)) { mkdir $dir > $null }; resolve-path $dir }
function fullpath($path) { # should be ~ rooted
    $executionContext.sessionState.path.getUnresolvedProviderPathFromPSPath($path)
}
function relpath($path) { "$($myinvocation.psscriptroot)\$path" } # relative to calling script
function friendly_path($path) {
    $h = $home; if(!$h.endswith('\')) { $h += '\' }
    if($h -eq '\') { return $path }
    return "$path" -replace ([regex]::escape($h)), "~\"
}
function is_local($path) {
    ($path -notmatch '^https?://') -and (test-path $path)
}

# operations
function dl($url,$to) {
    $wc = new-object system.net.webClient
    $wc.headers.add('User-Agent', 'Scoop/1.0')
    $wc.headers.add('Referer', (strip_filename $url))
    $wc.downloadFile($url,$to)

}
function env($name,$global,$val='__get') {
    $target = 'User'; if($global) {$target = 'Machine'}
    if($val -eq '__get') { [environment]::getEnvironmentVariable($name,$target) }
    else { [environment]::setEnvironmentVariable($name,$val,$target) }
}
function unzip($path,$to) {
    if(!(test-path $path)) { abort "can't find $path to unzip"}
    try { add-type -assembly "System.IO.Compression.FileSystem" -ea stop }
    catch { unzip_old $path $to; return } # for .net earlier than 4.5
    try {
        [io.compression.zipfile]::extracttodirectory($path,$to)
    } catch [system.io.pathtoolongexception] {
        # try to fall back to 7zip if path is too long
        if(7zip_installed) {
            extract_7zip $path $to $false
            return
        } else {
            abort "Unzip failed: Windows can't handle the long paths in this zip file.`nRun 'scoop install 7zip' and try again."
        }
    } catch {
        abort "Unzip failed: $_"
    }
}
function unzip_old($path,$to) {
    # fallback for .net earlier than 4.5
    $shell = (new-object -com shell.application -strict)
    $zipfiles = $shell.namespace("$path").items()
    $to = ensure $to
    $shell.namespace("$to").copyHere($zipfiles, 4) # 4 = don't show progress dialog
}

function is_directory([String] $path) {
    return (Test-Path $path) -and (Get-Item $path) -is [System.IO.DirectoryInfo]
}

function movedir($from, $to) {
    $from = $from.trimend('\')
    $to = $to.trimend('\')

    $out = robocopy "$from" "$to" /e /move
    if($lastexitcode -ge 8) {
        throw "Error moving directory: `n$out"
    }
}

function shim($path, $global, $name, $arg) {
    if(!(test-path $path)) { abort "Can't shim '$(fname $path)': couldn't find '$path'." }
    $abs_shimdir = ensure (shimdir $global)
    if(!$name) { $name = strip_ext (fname $path) }

    $shim = "$abs_shimdir\$($name.tolower()).ps1"

    # convert to relative path
    pushd $abs_shimdir
    $relpath = resolve-path -relative $path
    popd

    # if $path points to another drive resolve-path prepends .\ which could break shims
    if($relpath -match "^(.\\[\w]:).*$") {
        echo "`$path = `"$path`"" | out-file $shim -encoding utf8
    } else {
        echo "`$path = join-path `"`$psscriptroot`" `"$relpath`"" | out-file $shim -encoding utf8
    }

    if($arg) {
        echo "`$args = '$($arg -join "', '")', `$args" | out-file $shim -encoding utf8 -append
    }
    echo 'if($myinvocation.expectingInput) { $input | & $path @args } else { & $path @args }' | out-file $shim -encoding utf8 -append

    if($path -match '\.exe$') {
        # for programs with no awareness of any shell
        $shim_exe = "$(strip_ext($shim)).shim"
        cp "$(versiondir 'scoop' 'current')\supporting\shimexe\shim.exe" "$(strip_ext($shim)).exe" -force
        echo "path = $(resolve-path $path)" | out-file $shim_exe -encoding utf8
        if($arg) {
            echo "args = $arg" | out-file $shim_exe -encoding utf8 -append
        }
    } elseif($path -match '\.((bat)|(cmd))$') {
        # shim .bat, .cmd so they can be used by programs with no awareness of PSH
        $shim_cmd = "$(strip_ext($shim)).cmd"
        "@`"$(resolve-path $path)`" $arg %*" | out-file $shim_cmd -encoding ascii
    } elseif($path -match '\.ps1$') {
        # make ps1 accessible from cmd.exe
        $shim_cmd = "$(strip_ext($shim)).cmd"
        "@powershell -noprofile -ex unrestricted `"& '$(resolve-path $path)' %*;exit `$lastexitcode`"" | out-file $shim_cmd -encoding ascii
    }
}

function ensure_in_path($dir, $global) {
    $path = env 'path' $global
    $dir = fullpath $dir
    if($path -notmatch [regex]::escape($dir)) {
        echo "Adding $(friendly_path $dir) to $(if($global){'global'}else{'your'}) path."

        env 'path' $global "$dir;$path" # for future sessions...
        $env:path = "$dir;$env:path" # for this session
    }
}

function strip_path($orig_path, $dir) {
    $stripped = [string]::join(';', @( $orig_path.split(';') | ? { $_ -and $_ -ne $dir } ))
    return ($stripped -ne $orig_path), $stripped
}

function remove_from_path($dir,$global) {
    $dir = fullpath $dir

    # future sessions
    $was_in_path, $newpath = strip_path (env 'path' $global) $dir
    if($was_in_path) {
        echo "Removing $(friendly_path $dir) from your path."
        env 'path' $global $newpath
    }

    # current session
    $was_in_path, $newpath = strip_path $env:path $dir
    if($was_in_path) { $env:path = $newpath }
}

function ensure_scoop_in_path($global) {
    $abs_shimdir = ensure (shimdir $global)
    # be aggressive (b-e-aggressive) and install scoop first in the path
    ensure_in_path $abs_shimdir $global
}

function ensure_robocopy_in_path {
    if(!(gcm robocopy -ea ignore)) {
        shim "C:\Windows\System32\Robocopy.exe" $false
    }
}

function wraptext($text, $width) {
    if(!$width) { $width = $host.ui.rawui.windowsize.width };
    $width -= 1 # be conservative: doesn't seem to print the last char

    $text -split '\r?\n' | % {
        $line = ''
        $_ -split ' ' | % {
            if($line.length -eq 0) { $line = $_ }
            elseif($line.length + $_.length + 1 -le $width) { $line += " $_" }
            else { $lines += ,$line; $line = $_ }
        }
        $lines += ,$line
    }

    $lines -join "`n"
}

function pluralize($count, $singular, $plural) {
    if($count -eq 1) { $singular } else { $plural }
}

# for dealing with user aliases
$default_aliases = @{
    'cp' = 'copy-item'
    'echo' = 'write-output'
    'gc' = 'get-content'
    'gci' = 'get-childitem'
    'gcm' = 'get-command'
    'gm' = 'get-member'
    'iex' = 'invoke-expression'
    'ls' = 'get-childitem'
    'mkdir' = { new-item -type directory @args }
    'mv' = 'move-item'
    'rm' = 'remove-item'
    'sc' = 'set-content'
    'select' = 'select-object'
    'sls' = 'select-string'
}

function reset_alias($name, $value) {
    if($existing = get-alias $name -ea ignore |? { $_.options -match 'readonly' }) {
        if($existing.definition -ne $value) {
            write-host "Alias $name is read-only; can't reset it." -f darkyellow
        }
        return # already set
    }
    if($value -is [scriptblock]) {
        new-item -path function: -name "script:$name" -value $value | out-null
        return
    }

    set-alias $name $value -scope script -option allscope
}

function reset_aliases() {
    # for aliases where there's a local function, re-alias so the function takes precedence
    $aliases = get-alias |? { $_.options -notmatch 'readonly|allscope' } |% { $_.name }
    get-childitem function: | % {
        $fn = $_.name
        if($aliases -contains $fn) {
            set-alias $fn local:$fn -scope script
        }
    }

    # set default aliases
    $default_aliases.keys | % { reset_alias $_ $default_aliases[$_] }
}

function app($app) {
    $app = [string]$app
    if($app -notmatch '^((ht)|f)tps?://') {
        if($app -match '([a-zA-Z0-9-]+)/([a-zA-Z0-9-]+)') {
            return $matches[2], $matches[1]
        }
    }

    $app, $null
}

function is_app_with_specific_version([String] $app) {
    $appWithVersion = get_app_with_version $app
    $appWithVersion.version -ne 'latest'
}

function get_app_with_version([String] $app) {
    $segments = $app -split '@'
    $name     = $segments[0]
    $version  = $segments[1];

    return @{
        "app" = $name;
        "version" = if ($version) { $version } else { 'latest' }
    }
}<|MERGE_RESOLUTION|>--- conflicted
+++ resolved
@@ -58,12 +58,9 @@
 function shimdir($global) { "$(basedir $global)\shims" }
 function appdir($app, $global) { "$(appsdir $global)\$app" }
 function versiondir($app, $version, $global) { "$(appdir $app $global)\$version" }
-<<<<<<< HEAD
+function persistdir($app, $global) { "$(basedir $global)\persist\$app" }
 function usermanifestsdir { "$(basedir)\workspace" }
 function usermanifest($app) { "$(usermanifestsdir)\$app.json" }
-=======
-function persistdir($app, $global) { "$(basedir $global)\persist\$app" }
->>>>>>> a53efcac
 
 # apps
 function sanitary_path($path) { return [regex]::replace($path, "[/\\?:*<>|]", "") }
