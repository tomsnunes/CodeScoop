--- conflicted
+++ resolved
@@ -105,7 +105,6 @@
 }
 
 function shim($path, $global, $name, $arg) {
-<<<<<<< HEAD
     if(!(test-path $path)) { abort "can't shim $(fname $path): couldn't find $path" }
     $abs_shimdir = ensure (shimdir $global)
     if(!$name) { $name = strip_ext (fname $path) }
@@ -117,15 +116,14 @@
     $relative_path = resolve-path -relative $path
     popd
 
-    # note: use > for first line to replace file, then >> to append following lines
-    echo '# ensure $HOME is set for MSYS programs' > $shim
-    echo "if(!`$env:home) { `$env:home = `"`$home\`" }" >> $shim
-    echo 'if($env:home -eq "\") { $env:home = $env:allusersprofile }' >> $shim
-    echo "`$path = join-path `"`$psscriptroot`" `"$relative_path`"" >> $shim
+    echo '# ensure $HOME is set for MSYS programs' | out-file $shim -encoding oem
+    echo "if(!`$env:home) { `$env:home = `"`$home\`" }" | out-file $shim -encoding oem -append
+    echo 'if($env:home -eq "\") { $env:home = $env:allusersprofile }' | out-file $shim -encoding oem -append
+    echo "`$path = `"$path`"" | out-file $shim -encoding oem -append
     if($arg) {
-        echo "`$args = '$($arg -join "', '")', `$args" >> $shim
-    }
-    echo 'if($myinvocation.expectingInput) { $input | & $path @args } else { & $path @args }' >> $shim
+        echo "`$args = '$($arg -join "', '")', `$args" | out-file $shim -encoding oem -append
+    }
+    echo 'if($myinvocation.expectingInput) { $input | & $path @args } else { & $path @args }' | out-file $shim -encoding oem -append
 
     if($path -match '\.exe$') {
         # for programs with no awareness of any shell
@@ -147,48 +145,6 @@
         $shim_cmd = "$(strip_ext($shim)).cmd"
         "@powershell -noprofile -ex unrestricted `"& '$(resolve-path $path)' %*;exit `$lastexitcode`"" | out-file $shim_cmd -encoding oem
     }
-=======
-	if(!(test-path $path)) { abort "can't shim $(fname $path): couldn't find $path" }
-	$abs_shimdir = ensure (shimdir $global)
-	if(!$name) { $name = strip_ext (fname $path) }
-
-	$shim = "$abs_shimdir\$($name.tolower()).ps1"
-
-	# convert to relative path
-	pushd $abs_shimdir
-	$relative_path = resolve-path -relative $path
-	popd
-
-	echo '# ensure $HOME is set for MSYS programs' | out-file $shim -encoding oem
-	echo "if(!`$env:home) { `$env:home = `"`$home\`" }" | out-file $shim -encoding oem -append
-	echo 'if($env:home -eq "\") { $env:home = $env:allusersprofile }' | out-file $shim -encoding oem -append
-	echo "`$path = `"$path`"" | out-file $shim -encoding oem -append
-	if($arg) {
-		echo "`$args = '$($arg -join "', '")', `$args" | out-file $shim -encoding oem -append
-	}
-	echo 'if($myinvocation.expectingInput) { $input | & $path @args } else { & $path @args }' | out-file $shim -encoding oem -append
-
-	if($path -match '\.exe$') {
-		# for programs with no awareness of any shell
-		$shim_exe = "$(strip_ext($shim)).shim"
-		cp "$(versiondir 'scoop' 'current')\supporting\shimexe\shim.exe" "$(strip_ext($shim)).exe" -force
-		echo "path = $(resolve-path $path)" | out-file $shim_exe -encoding oem
-		if($arg) {
-			echo "args = $arg" | out-file $shim_exe -encoding oem -append
-		}
-	} elseif($path -match '\.((bat)|(cmd))$') {
-		# shim .bat, .cmd so they can be used by programs with no awareness of PSH
-		$shim_cmd = "$(strip_ext($shim)).cmd"
-		':: ensure $HOME is set for MSYS programs'           | out-file $shim_cmd -encoding oem
-		'@if "%home%"=="" set home=%homedrive%%homepath%\'   | out-file $shim_cmd -encoding oem -append
-		'@if "%home%"=="\" set home=%allusersprofile%\'      | out-file $shim_cmd -encoding oem -append
-		"@`"$(resolve-path $path)`" $arg %*"                 | out-file $shim_cmd -encoding oem -append
-	} elseif($path -match '\.ps1$') {
-		# make ps1 accessible from cmd.exe
-		$shim_cmd = "$(strip_ext($shim)).cmd"
-		"@powershell -noprofile -ex unrestricted `"& '$(resolve-path $path)' %*;exit `$lastexitcode`"" | out-file $shim_cmd -encoding oem
-	}
->>>>>>> 4c7c50e9
 }
 
 function ensure_in_path($dir, $global) {
