{
<<<<<<< HEAD
    "version": "1.4.2",
    "homepage": "http://golang.org",
    "license": "http://golang.org/LICENSE",
    "architecture": {
        "64bit": {
            "url": "https://storage.googleapis.com/golang/go1.4.2.windows-amd64.zip",
            "hash": "sha1:91b229a3ff0a1ce6e791c832b0b4670bfc5457b5"
        },
        "32bit": {
            "url": "https://storage.googleapis.com/golang/go1.4.2.windows-386.zip",
            "hash": "sha1:0e074e66a7816561d7947ff5c3514be96f347dc4"
        }
    },
    "extract_dir": "go",
    "env_add_path": "bin",
    "env_set": {
        "GOROOT": "$dir"
    },
    "checkver": "<div id=\"footer\">\\s*Build version go([0-9\\.]+)\\.<br>"
=======
	"version": "1.5",
	"homepage": "http://golang.org",
	"license": "http://golang.org/LICENSE",
	"architecture": {
		"64bit": {
			"url": "https://storage.googleapis.com/golang/go1.5.windows-amd64.zip",
			"hash": "sha1:559cddfd341c20531689efad5412dcc304f8d85b"
		},
		"32bit": {
			"url": "https://storage.googleapis.com/golang/go1.5.windows-386.zip",
			"hash": "sha1:f5014cd70be18b79bc401f1e35c8d73062124bf0"
		}
	},
	"extract_dir": "go",
	"env_add_path": "bin",
	"env_set": {
		"GOROOT": "$dir"
	},
	"checkver": "<div id=\"footer\">\\s*Build version go([0-9\\.]+)\\.<br>"
>>>>>>> cd663803
}<|MERGE_RESOLUTION|>--- conflicted
+++ resolved
@@ -1,16 +1,15 @@
 {
-<<<<<<< HEAD
-    "version": "1.4.2",
+    "version": "1.5",
     "homepage": "http://golang.org",
     "license": "http://golang.org/LICENSE",
     "architecture": {
         "64bit": {
-            "url": "https://storage.googleapis.com/golang/go1.4.2.windows-amd64.zip",
-            "hash": "sha1:91b229a3ff0a1ce6e791c832b0b4670bfc5457b5"
+            "url": "https://storage.googleapis.com/golang/go1.5.windows-amd64.zip",
+            "hash": "sha1:559cddfd341c20531689efad5412dcc304f8d85b"
         },
         "32bit": {
-            "url": "https://storage.googleapis.com/golang/go1.4.2.windows-386.zip",
-            "hash": "sha1:0e074e66a7816561d7947ff5c3514be96f347dc4"
+            "url": "https://storage.googleapis.com/golang/go1.5.windows-386.zip",
+            "hash": "sha1:f5014cd70be18b79bc401f1e35c8d73062124bf0"
         }
     },
     "extract_dir": "go",
@@ -19,25 +18,4 @@
         "GOROOT": "$dir"
     },
     "checkver": "<div id=\"footer\">\\s*Build version go([0-9\\.]+)\\.<br>"
-=======
-	"version": "1.5",
-	"homepage": "http://golang.org",
-	"license": "http://golang.org/LICENSE",
-	"architecture": {
-		"64bit": {
-			"url": "https://storage.googleapis.com/golang/go1.5.windows-amd64.zip",
-			"hash": "sha1:559cddfd341c20531689efad5412dcc304f8d85b"
-		},
-		"32bit": {
-			"url": "https://storage.googleapis.com/golang/go1.5.windows-386.zip",
-			"hash": "sha1:f5014cd70be18b79bc401f1e35c8d73062124bf0"
-		}
-	},
-	"extract_dir": "go",
-	"env_add_path": "bin",
-	"env_set": {
-		"GOROOT": "$dir"
-	},
-	"checkver": "<div id=\"footer\">\\s*Build version go([0-9\\.]+)\\.<br>"
->>>>>>> cd663803
 }