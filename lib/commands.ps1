--- conflicted
+++ resolved
@@ -1,11 +1,7 @@
 function command_files {
-<<<<<<< HEAD
 	(gci (relpath '..\libexec')) `
         + (gci "$scoopdir\shims") `
         | where { $_.name -match 'scoop-.*?\.ps1$' }
-=======
-	gci (relpath '..\libexec') | where { $_.name -match 'scoop-.*?\.ps1$' }
->>>>>>> 7cf0b6eb
 }
 
 function commands {
@@ -16,7 +12,6 @@
 	$filename.name | sls 'scoop-(.*?)\.ps1$' | % { $_.matches[0].groups[1].value }
 }
 
-<<<<<<< HEAD
 function command_path($cmd) {
     $cmd_path = relpath "..\libexec\scoop-$cmd.ps1"
 
@@ -32,8 +27,8 @@
     $cmd_path
 }
 
-=======
->>>>>>> 7cf0b6eb
 function exec($cmd, $arguments) {
-	& (relpath "..\libexec\scoop-$cmd.ps1") @arguments
+    $cmd_path = command_path $cmd
+
+	& $cmd_path @arguments
 }