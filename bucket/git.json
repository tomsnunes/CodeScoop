{
  "homepage": "https://git-for-windows.github.io/",
  "license": "GPL2",
  "version": "2.5.0.windows.1",
  "architecture": {
    "64bit": {
      "url": "https://github.com/git-for-windows/git/releases/download/v2.5.0.windows.1/PortableGit-2.5.0-64-bit.7z.exe#/dl.7z",
      "hash": "2ace32df8b8449e2b48cc6e4d0152be7f4bf8e7174d0dc43f67a1ae23bf26f9d"
    },
<<<<<<< HEAD
    "32bit": {
      "url": "https://github.com/git-for-windows/git/releases/download/v2.4.6.windows.1/PortableGit-2.4.6-5th-release-candidate-32-bit.7z.exe#/dl.7z",
      "hash": "1b373b2238f44b0d96ae07a9965399caeb31180bf3cdd6585e3c34a4851dc9c2"
    }
=======
  	"32bit": {
  	  "url": "https://github.com/git-for-windows/git/releases/download/v2.5.0.windows.1/PortableGit-2.5.0-32-bit.7z.exe#/dl.7z",
  	  "hash": "207f40828b7ad2f93f27b74443b89540a134d1fd735a849db14df2a0a64d5896"
  	}
>>>>>>> 4c7c50e9
  },
  "bin": [ "cmd\\git.exe", "cmd\\gitk.exe", "cmd\\git-gui.exe" ],
  "post_install": [
    "git config --global credential.helper wincred"
  ]
}<|MERGE_RESOLUTION|>--- conflicted
+++ resolved
@@ -7,17 +7,10 @@
       "url": "https://github.com/git-for-windows/git/releases/download/v2.5.0.windows.1/PortableGit-2.5.0-64-bit.7z.exe#/dl.7z",
       "hash": "2ace32df8b8449e2b48cc6e4d0152be7f4bf8e7174d0dc43f67a1ae23bf26f9d"
     },
-<<<<<<< HEAD
     "32bit": {
-      "url": "https://github.com/git-for-windows/git/releases/download/v2.4.6.windows.1/PortableGit-2.4.6-5th-release-candidate-32-bit.7z.exe#/dl.7z",
-      "hash": "1b373b2238f44b0d96ae07a9965399caeb31180bf3cdd6585e3c34a4851dc9c2"
+      "url": "https://github.com/git-for-windows/git/releases/download/v2.5.0.windows.1/PortableGit-2.5.0-32-bit.7z.exe#/dl.7z",
+      "hash": "207f40828b7ad2f93f27b74443b89540a134d1fd735a849db14df2a0a64d5896"
     }
-=======
-  	"32bit": {
-  	  "url": "https://github.com/git-for-windows/git/releases/download/v2.5.0.windows.1/PortableGit-2.5.0-32-bit.7z.exe#/dl.7z",
-  	  "hash": "207f40828b7ad2f93f27b74443b89540a134d1fd735a849db14df2a0a64d5896"
-  	}
->>>>>>> 4c7c50e9
   },
   "bin": [ "cmd\\git.exe", "cmd\\gitk.exe", "cmd\\git-gui.exe" ],
   "post_install": [
