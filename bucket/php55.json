{
<<<<<<< HEAD
    "homepage": "http://windows.php.net",
    "version": "5.5.27",
    "license": "http://www.php.net/license/",
    "url": "http://windows.php.net/downloads/releases/php-5.5.27-Win32-VC11-x86.zip",
    "hash": "sha1:3a21e4fd310ce19867c79a8dabe6ac24848f97f7",
    "bin": "php.exe",
    "post_install": "cp \"$dir\\php.ini-production\" \"$dir\\php.ini\"",
    "checkver": {
        "url": "http://windows.php.net/download/",
        "re": "<h3 id=\"php-5.5\".*?>.*?\\(([0-9\\.]+)\\)</h3>"
    }
=======
	"homepage": "http://windows.php.net",
	"version": "5.5.28",
	"license": "http://www.php.net/license/",
	"url": "http://windows.php.net/downloads/releases/php-5.5.28-Win32-VC11-x86.zip",
	"hash": "sha1:ed8ca7c5726174a04ee50e2cac33e5fabeaacf1f",
	"bin": "php.exe",
	"post_install": "cp \"$dir\\php.ini-production\" \"$dir\\php.ini\"",
	"checkver": {
		"url": "http://windows.php.net/download/",
		"re": "<h3 id=\"php-5.5\".*?>.*?\\(([0-9\\.]+)\\)</h3>"
	}
>>>>>>> 4c7c50e9
}<|MERGE_RESOLUTION|>--- conflicted
+++ resolved
@@ -1,27 +1,13 @@
 {
-<<<<<<< HEAD
     "homepage": "http://windows.php.net",
-    "version": "5.5.27",
+    "version": "5.5.28",
     "license": "http://www.php.net/license/",
-    "url": "http://windows.php.net/downloads/releases/php-5.5.27-Win32-VC11-x86.zip",
-    "hash": "sha1:3a21e4fd310ce19867c79a8dabe6ac24848f97f7",
+    "url": "http://windows.php.net/downloads/releases/php-5.5.28-Win32-VC11-x86.zip",
+    "hash": "sha1:ed8ca7c5726174a04ee50e2cac33e5fabeaacf1f",
     "bin": "php.exe",
     "post_install": "cp \"$dir\\php.ini-production\" \"$dir\\php.ini\"",
     "checkver": {
         "url": "http://windows.php.net/download/",
         "re": "<h3 id=\"php-5.5\".*?>.*?\\(([0-9\\.]+)\\)</h3>"
     }
-=======
-	"homepage": "http://windows.php.net",
-	"version": "5.5.28",
-	"license": "http://www.php.net/license/",
-	"url": "http://windows.php.net/downloads/releases/php-5.5.28-Win32-VC11-x86.zip",
-	"hash": "sha1:ed8ca7c5726174a04ee50e2cac33e5fabeaacf1f",
-	"bin": "php.exe",
-	"post_install": "cp \"$dir\\php.ini-production\" \"$dir\\php.ini\"",
-	"checkver": {
-		"url": "http://windows.php.net/download/",
-		"re": "<h3 id=\"php-5.5\".*?>.*?\\(([0-9\\.]+)\\)</h3>"
-	}
->>>>>>> 4c7c50e9
 }