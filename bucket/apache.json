--- conflicted
+++ resolved
@@ -1,10 +1,9 @@
 {
-<<<<<<< HEAD
     "homepage": "http://www.apachelounge.com",
-    "version": "2.4.12",
+    "version": "2.4.16",
     "license": "Apache 2.0",
-    "url": "http://www.apachelounge.com/download/VC11/binaries/httpd-2.4.12-win32-VC11.zip",
-    "hash": "DBA963DB9819CD2AE3CB0E970F4159E199981F9BA0B33C537395C6AE1222951D",
+    "url": "http://www.apachelounge.com/download/VC11/binaries/httpd-2.4.16-win32-VC11.zip",
+    "hash": "8AD891742E985DB1B7785B49E2C9D517CC953691B4355EE178ECCB58DEED3C0D",
     "extract_dir": "Apache24",
     "bin": [
         "bin\\ab.exe",
@@ -19,41 +18,13 @@
         "bin\\rotatelogs.exe"
     ],
     "post_install": "
-=======
-	"homepage": "http://www.apachelounge.com",
-	"version": "2.4.16",
-	"license": "Apache 2.0",
-	"url": "http://www.apachelounge.com/download/VC11/binaries/httpd-2.4.16-win32-VC11.zip",
-	"hash": "8AD891742E985DB1B7785B49E2C9D517CC953691B4355EE178ECCB58DEED3C0D",
-	"extract_dir": "Apache24",
-	"bin": [
-		"bin\\ab.exe",
-		"bin\\abs.exe",
-		"bin\\htcacheclean.exe",
-		"bin\\htdbm.exe",
-		"bin\\htdigest.exe",
-		"bin\\htpasswd.exe",
-		"bin\\httpd.exe",
-		"bin\\httxt2dbm.exe",
-		"bin\\logresolve.exe",
-		"bin\\rotatelogs.exe"
-	],
-	"post_install": "
->>>>>>> 4c7c50e9
 # set directory in httpd.conf
 $conf = \"$dir/conf/httpd.conf\"
 $root=(scoop which httpd | split-path -res -par | split-path -par) -replace '\\\\', '/';
 (gc $conf) | % { $_ -replace 'c:/Apache24', \"$root\" } | sc $conf
 ",
-<<<<<<< HEAD
     "checkver": {
         "url": "http://www.apachelounge.com/download/",
-        "re": "Apache ([0-9\\.]+) Win64"
+        "re": "Apache ([0-9\\.]+) Win32"
     }
-=======
-	"checkver": {
-		"url": "http://www.apachelounge.com/download/",
-		"re": "Apache ([0-9\\.]+) Win32"
-	}
->>>>>>> 4c7c50e9
 }