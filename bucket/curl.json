--- conflicted
+++ resolved
@@ -1,39 +1,19 @@
 {
-<<<<<<< HEAD
     "homepage": "http://curl.haxx.se/",
-    "version": "7.39.0",
+    "version": "7.43.0",
     "licence": "MIT",
     "architecture": {
         "64bit": {
-            "url": "http://www.confusedbycode.com/curl/curl-7.39.0-win64.zip",
-            "hash": "946c3ab2625b9352a846e493319978b1ef2818173c711ed8b1bb8c0e04189ee4",
-            "extract_dir": "curl-7.39.0-win64"
+            "url": "http://www.confusedbycode.com/curl/curl-7.43.0-win64.zip",
+            "hash": "ef2eb41ddfbecd7ec4b186decdf7a9257894eb3f75b9624460a1bb34e4941019",
+            "extract_dir": "curl-7.43.0-win64"
         },
         "32bit": {
-            "url": "http://www.confusedbycode.com/curl/curl-7.39.0-win32.zip",
-            "hash": "e97a78dc97ece670580cccf735a5ec048513da0a9ba5135d4ae227b7cde68dba",
-            "extract_dir": "curl-7.39.0-win32"
+            "url": "http://www.confusedbycode.com/curl/curl-7.43.0-win32.zip",
+            "hash": "0ff74737d4df54a955c8cb2689dd27abd0e835210951c4401825e95a95273690",
+            "extract_dir": "curl-7.43.0-win32"
         }
     },
     "bin": "bin/curl.exe",
     "checkver": "The most recent stable version is\\s*<b>([0-99\\.]+)"
-=======
-	"homepage": "http://curl.haxx.se/",
-	"version": "7.43.0",
-	"licence": "MIT",
-	"architecture": {
-		"64bit": {
-			"url": "http://www.confusedbycode.com/curl/curl-7.43.0-win64.zip",
-			"hash": "ef2eb41ddfbecd7ec4b186decdf7a9257894eb3f75b9624460a1bb34e4941019",
-			"extract_dir": "curl-7.43.0-win64"
-		},
-		"32bit": {
-			"url": "http://www.confusedbycode.com/curl/curl-7.43.0-win32.zip",
-			"hash": "0ff74737d4df54a955c8cb2689dd27abd0e835210951c4401825e95a95273690",
-			"extract_dir": "curl-7.43.0-win32"
-		}
-	},
-	"bin": "bin/curl.exe",
-	"checkver": "The most recent stable version is\\s*<b>([0-99\\.]+)"
->>>>>>> 4c7c50e9
 }