{
<<<<<<< HEAD
    "homepage": "https://slproweb.com/products/Win32OpenSSL.html",
    "version": "1.1.0b",
    "license": "https://www.openssl.org/source/license.html",
    "architecture": {
        "64bit": {
            "url": "https://slproweb.com/download/Win64OpenSSL-1_1_0b.exe",
            "hash": "53f61ee3176495364df80c57ec928578136a743d8d460f6c6bae09c2a6eed1c6"
        },
        "32bit": {
            "url": "https://slproweb.com/download/Win32OpenSSL-1_1_0b.exe",
            "hash": "979073311cd70be8ea7f95cd20adadb159462cba574ba69df36cbfbc8c1076c6"
=======
    "homepage": "http://slproweb.com/products/Win32OpenSSL.html",
    "version": "1.1.0c",
    "license": "https://www.openssl.org/source/license.html",
    "architecture": {
        "64bit": {
            "url": "https://slproweb.com/download/Win64OpenSSL-1_1_0c.exe",
            "hash": "08099B4F6393325608ECABD541B9D51AAF2D856F3B8DF845237BBC22AAF510A1"
        },
        "32bit": {
            "url": "https://slproweb.com/download/Win32OpenSSL-1_1_0c.exe",
            "hash": "D763DE9E3AF24EFEAFB0A12A9554D44D0601AE66877B1EEB2B2A4674A77983F1"
>>>>>>> 106eeea9
        }
    },
    "innosetup": true,
    "bin": "bin\\openssl.exe",
    "checkver": "<a href=\"[^\"]*\">Win32 OpenSSL v([^\\s]+)</a>",
    "env_add_path": "bin"
}<|MERGE_RESOLUTION|>--- conflicted
+++ resolved
@@ -1,17 +1,4 @@
 {
-<<<<<<< HEAD
-    "homepage": "https://slproweb.com/products/Win32OpenSSL.html",
-    "version": "1.1.0b",
-    "license": "https://www.openssl.org/source/license.html",
-    "architecture": {
-        "64bit": {
-            "url": "https://slproweb.com/download/Win64OpenSSL-1_1_0b.exe",
-            "hash": "53f61ee3176495364df80c57ec928578136a743d8d460f6c6bae09c2a6eed1c6"
-        },
-        "32bit": {
-            "url": "https://slproweb.com/download/Win32OpenSSL-1_1_0b.exe",
-            "hash": "979073311cd70be8ea7f95cd20adadb159462cba574ba69df36cbfbc8c1076c6"
-=======
     "homepage": "http://slproweb.com/products/Win32OpenSSL.html",
     "version": "1.1.0c",
     "license": "https://www.openssl.org/source/license.html",
@@ -23,7 +10,6 @@
         "32bit": {
             "url": "https://slproweb.com/download/Win32OpenSSL-1_1_0c.exe",
             "hash": "D763DE9E3AF24EFEAFB0A12A9554D44D0601AE66877B1EEB2B2A4674A77983F1"
->>>>>>> 106eeea9
         }
     },
     "innosetup": true,
