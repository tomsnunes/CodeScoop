{
    "homepage": "https://www.syncany.org/",
    "license": "https://raw.githubusercontent.com/syncany/syncany/develop/LICENSE.md",
<<<<<<< HEAD
    "version": "0.4.8",
    "url": "https://www.syncany.org/dist/releases/syncany-cli-0.4.8-alpha.exe",
    "hash": "6048d8cf245d6f3909a237b316b3c83557b49f2fb57c68634ec68258d6e54dbe",
=======
    "version": "0.4.9",
    "url": "https://www.syncany.org/dist/releases/syncany-cli-0.4.9-alpha.exe",
    "hash": "6ee34b4767689abc983c0e5632dc4502cc3689e4e2d7f89f03a0a6afe67a44d8",
>>>>>>> 0da6ebfe
    "innosetup": true,
    "bin": [
        "bin\\sy.bat",
        "bin\\syncany.bat"
    ],
    "checkver": {
        "github": "https://github.com/syncany/syncany"
    },
    "autoupdate": {
        "url": "https://www.syncany.org/dist/releases/syncany-cli-$version-alpha.exe"
    }
}<|MERGE_RESOLUTION|>--- conflicted
+++ resolved
@@ -1,15 +1,9 @@
 {
     "homepage": "https://www.syncany.org/",
     "license": "https://raw.githubusercontent.com/syncany/syncany/develop/LICENSE.md",
-<<<<<<< HEAD
-    "version": "0.4.8",
-    "url": "https://www.syncany.org/dist/releases/syncany-cli-0.4.8-alpha.exe",
-    "hash": "6048d8cf245d6f3909a237b316b3c83557b49f2fb57c68634ec68258d6e54dbe",
-=======
     "version": "0.4.9",
     "url": "https://www.syncany.org/dist/releases/syncany-cli-0.4.9-alpha.exe",
     "hash": "6ee34b4767689abc983c0e5632dc4502cc3689e4e2d7f89f03a0a6afe67a44d8",
->>>>>>> 0da6ebfe
     "innosetup": true,
     "bin": [
         "bin\\sy.bat",
