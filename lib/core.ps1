function Optimize-SecurityProtocol {
    # .NET Framework 4.7+ has a default security protocol called 'SystemDefault',
    # which allows the operating system to choose the best protocol to use.
    # If SecurityProtocolType contains 'SystemDefault' (means .NET4.7+ detected)
    # and the value of SecurityProtocol is 'SystemDefault', just do nothing on SecurityProtocol,
    # 'SystemDefault' will use TLS 1.2 if the webrequest requires.
    $isNewerNetFramework = ([System.Enum]::GetNames([System.Net.SecurityProtocolType]) -contains 'SystemDefault')
    $isSystemDefault = ([System.Net.ServicePointManager]::SecurityProtocol.Equals([System.Net.SecurityProtocolType]::SystemDefault))

    # If not, change it to support TLS 1.2
    if (!($isNewerNetFramework -and $isSystemDefault)) {
        # Set to TLS 1.2 (3072), then TLS 1.1 (768), and TLS 1.0 (192). Ssl3 has been superseded,
        # https://docs.microsoft.com/en-us/dotnet/api/system.net.securityprotocoltype?view=netframework-4.5
        [System.Net.ServicePointManager]::SecurityProtocol = 3072 -bor 768 -bor 192
    }
}

function Get-UserAgent() {
    return "Scoop/1.0 (+http://scoop.sh/) PowerShell/$($PSVersionTable.PSVersion.Major).$($PSVersionTable.PSVersion.Minor) (Windows NT $([System.Environment]::OSVersion.Version.Major).$([System.Environment]::OSVersion.Version.Minor); $(if($env:PROCESSOR_ARCHITECTURE -eq 'AMD64'){'Win64; x64; '})$(if($env:PROCESSOR_ARCHITEW6432 -eq 'AMD64'){'WOW64; '})$PSEdition)"
}

function Show-DeprecatedWarning {
    <#
    .SYNOPSIS
        Print deprecated warning for functions, which will be deleted in near future.
    .PARAMETER Invocation
        Invocation to identify location of line.
        Just pass $MyInvocation.
    .PARAMETER New
        New command name.
    #>
    param($Invocation, [String] $New)

    warn ('"{0}" will be deprecated. Please change your code/manifest to use "{1}"' -f $Invocation.MyCommand.Name, $New)
    Write-Host "      -> $($Invocation.PSCommandPath):$($Invocation.ScriptLineNumber):$($Invocation.OffsetInLine)" -ForegroundColor DarkGray
}

function load_cfg($file) {
    if(!(Test-Path $file)) {
        return $null
    }

    try {
        return (Get-Content $file -Raw | ConvertFrom-Json -ErrorAction Stop)
    } catch {
        Write-Host "ERROR loading $file`: $($_.exception.message)"
    }
}

function get_config($name, $default) {
    if($null -eq $scoopConfig.$name -and $null -ne $default) {
        return $default
    }
    return $scoopConfig.$name
}

function set_config($name, $value) {
    if($null -eq $scoopConfig -or $scoopConfig.Count -eq 0) {
        ensure (Split-Path -Path $configFile) | Out-Null
        $scoopConfig = New-Object PSObject
        $scoopConfig | Add-Member -MemberType NoteProperty -Name $name -Value $value
    } else {
        if($value -eq [bool]::TrueString -or $value -eq [bool]::FalseString) {
            $value = [System.Convert]::ToBoolean($value)
        }
        if($null -eq $scoopConfig.$name) {
            $scoopConfig | Add-Member -MemberType NoteProperty -Name $name -Value $value
        } else {
            $scoopConfig.$name = $value
        }
    }

    if($null -eq $value) {
        $scoopConfig.PSObject.Properties.Remove($name)
    }

    ConvertTo-Json $scoopConfig | Set-Content $configFile -Encoding ASCII
    return $scoopConfig
}

function setup_proxy() {
    # note: '@' and ':' in password must be escaped, e.g. 'p@ssword' -> p\@ssword'
    $proxy = get_config 'proxy'
    if(!$proxy) {
        return
    }
    try {
        $credentials, $address = $proxy -split '(?<!\\)@'
        if(!$address) {
            $address, $credentials = $credentials, $null # no credentials supplied
        }

        if($address -eq 'none') {
            [net.webrequest]::defaultwebproxy = $null
        } elseif($address -ne 'default') {
            [net.webrequest]::defaultwebproxy = new-object net.webproxy "http://$address"
        }

        if($credentials -eq 'currentuser') {
            [net.webrequest]::defaultwebproxy.credentials = [net.credentialcache]::defaultcredentials
        } elseif($credentials) {
            $username, $password = $credentials -split '(?<!\\):' | ForEach-Object { $_ -replace '\\([@:])','$1' }
            [net.webrequest]::defaultwebproxy.credentials = new-object net.networkcredential($username, $password)
        }
    } catch {
        warn "Failed to use proxy '$proxy': $($_.exception.message)"
    }
}

# helper functions
function coalesce($a, $b) { if($a) { return $a } $b }

function format($str, $hash) {
    $hash.keys | ForEach-Object { set-variable $_ $hash[$_] }
    $executionContext.invokeCommand.expandString($str)
}
function is_admin {
    $admin = [security.principal.windowsbuiltinrole]::administrator
    $id = [security.principal.windowsidentity]::getcurrent()
    ([security.principal.windowsprincipal]($id)).isinrole($admin)
}

# messages
function abort($msg, [int] $exit_code=1) { write-host $msg -f red; exit $exit_code }
function error($msg) { write-host "ERROR $msg" -f darkred }
function warn($msg) {  write-host "WARN  $msg" -f darkyellow }
function info($msg) {  write-host "INFO  $msg" -f darkgray }
function debug($obj) {
    if((get_config 'debug' $false) -ine 'true' -and $env:SCOOP_DEBUG -ine 'true') {
        return
    }

    $prefix = "DEBUG[$(Get-Date -UFormat %s)]"
    $param = $MyInvocation.Line.Replace($MyInvocation.InvocationName, '').Trim()
    $msg = $obj | Out-String -Stream

    if($null -eq $obj -or $null -eq $msg) {
        Write-Host "$prefix $param = " -f DarkCyan -NoNewline
        Write-Host '$null' -f DarkYellow -NoNewline
        Write-Host " -> $($MyInvocation.PSCommandPath):$($MyInvocation.ScriptLineNumber):$($MyInvocation.OffsetInLine)" -f DarkGray
        return
    }

    if($msg.GetType() -eq [System.Object[]]) {
        Write-Host "$prefix $param ($($obj.GetType()))" -f DarkCyan -NoNewline
        Write-Host " -> $($MyInvocation.PSCommandPath):$($MyInvocation.ScriptLineNumber):$($MyInvocation.OffsetInLine)" -f DarkGray
        $msg | Where-Object { ![String]::IsNullOrWhiteSpace($_) } |
            Select-Object -Skip 2 | # Skip headers
            ForEach-Object {
                Write-Host "$prefix $param.$($_)" -f DarkCyan
            }
    } else {
        Write-Host "$prefix $param = $($msg.Trim())" -f DarkCyan -NoNewline
        Write-Host " -> $($MyInvocation.PSCommandPath):$($MyInvocation.ScriptLineNumber):$($MyInvocation.OffsetInLine)" -f DarkGray
    }
}
function success($msg) { write-host $msg -f darkgreen }

function filesize($length) {
    $gb = [math]::pow(2, 30)
    $mb = [math]::pow(2, 20)
    $kb = [math]::pow(2, 10)

    if($length -gt $gb) {
        "{0:n1} GB" -f ($length / $gb)
    } elseif($length -gt $mb) {
        "{0:n1} MB" -f ($length / $mb)
    } elseif($length -gt $kb) {
        "{0:n1} KB" -f ($length / $kb)
    } else {
        "$($length) B"
    }
}

# dirs
function basedir($global) { if($global) { return $globaldir } $scoopdir }
function appsdir($global) { "$(basedir $global)\apps" }
function shimdir($global) { "$(basedir $global)\shims" }
function appdir($app, $global) { "$(appsdir $global)\$app" }
function versiondir($app, $version, $global) { "$(appdir $app $global)\$version" }
function persistdir($app, $global) { "$(basedir $global)\persist\$app" }
function usermanifestsdir { "$(basedir)\workspace" }
function usermanifest($app) { "$(usermanifestsdir)\$app.json" }
function cache_path($app, $version, $url) { "$cachedir\$app#$version#$($url -replace '[^\w\.\-]+', '_')" }

# apps
function sanitary_path($path) { return [regex]::replace($path, "[/\\?:*<>|]", "") }
function installed($app, $global=$null) {
    if($null -eq $global) { return (installed $app $true) -or (installed $app $false) }
    # Dependencies of the format "bucket/dependency" install in a directory of form
    # "dependency". So we need to extract the bucket from the name and only give the app
    # name to is_directory
    $app = $app.split("/")[-1]
    return is_directory (appdir $app $global)
}
function installed_apps($global) {
    $dir = appsdir $global
    if(test-path $dir) {
        Get-ChildItem $dir | Where-Object { $_.psiscontainer -and $_.name -ne 'scoop' } | ForEach-Object { $_.name }
    }
}

function file_path($app, $file) {
    Show-DeprecatedWarning $MyInvocation 'Get-AppFilePath'
    Get-AppFilePath -App $app -File $file
}

function Get-AppFilePath {
    [CmdletBinding()]
    param(
        [Parameter(Mandatory = $true, Position = 0)]
        [String]
        $App,
        [Parameter(Mandatory = $true, Position = 1)]
        [String]
        $File
    )

    # normal path to file
    $Path = "$(versiondir $App 'current' $false)\$File"
    if(Test-Path $Path) {
        return $Path
    }

    # global path to file
    $Path = "$(versiondir $App 'current' $true)\$File"
    if(Test-Path $Path) {
        return $Path
    }

    # not found
    return $null
}

Function Test-CommandAvailable {
    param (
        [String]$Name
    )
    Return [Boolean](Get-Command $Name -ErrorAction Ignore)
}

function Get-HelperPath {
    [CmdletBinding()]
    param(
        [Parameter(Mandatory = $true, Position = 0, ValueFromPipeline = $true)]
        [ValidateSet('7zip', 'Lessmsi', 'Innounp', 'Dark', 'Aria2', 'Zstd')]
        [String]
        $Helper
    )

    $HelperPath = $null
    switch ($Helper) {
        '7zip' {
            $HelperPath = Get-AppFilePath '7zip' '7z.exe'
            if([String]::IsNullOrEmpty($HelperPath)) {
                $HelperPath = Get-AppFilePath '7zip-zstd' '7z.exe'
            }
        }
        'Lessmsi' { $HelperPath = Get-AppFilePath 'lessmsi' 'lessmsi.exe' }
        'Innounp' { $HelperPath = Get-AppFilePath 'innounp' 'innounp.exe' }
        'Dark' {
            $HelperPath = Get-AppFilePath 'dark' 'dark.exe'
            if([String]::IsNullOrEmpty($HelperPath)) {
                $HelperPath = Get-AppFilePath 'wixtoolset' 'dark.exe'
            }
        }
        'Aria2' { $HelperPath = Get-AppFilePath 'aria2' 'aria2c.exe' }
        'Zstd' { $HelperPath = Get-AppFilePath 'zstd' 'zstd.exe' }
    }

    return $HelperPath
}

function Test-HelperInstalled {
    [CmdletBinding()]
    param(
        [Parameter(Mandatory = $true, Position = 0, ValueFromPipeline = $true)]
        [ValidateSet('7zip', 'Lessmsi', 'Innounp', 'Dark', 'Aria2', 'Zstd')]
        [String]
        $Helper
    )

    return ![String]::IsNullOrWhiteSpace((Get-HelperPath -Helper $Helper))
}

function Test-Aria2Enabled {
    return (Test-HelperInstalled -Helper Aria2) -and (get_config 'aria2-enabled' $true)
}

function app_status($app, $global) {
    $status = @{}
    $status.installed = (installed $app $global)
    $status.version = Select-CurrentVersion -AppName $app -Global:$global
    $status.latest_version = $status.version

    $install_info = install_info $app $status.version $global

    $status.failed = (!$install_info -or !$status.version)
    $status.hold = ($install_info.hold -eq $true)

    $manifest = manifest $app $install_info.bucket $install_info.url
    $status.removed = (!$manifest)
    if ($manifest.version) {
        $status.latest_version = $manifest.version
    }

    $status.outdated = $false
    if ($status.version -and $status.latest_version) {
        if (get_config 'force-update' $false) {
            $status.outdated = ((Compare-Version -ReferenceVersion $status.version -DifferenceVersion $status.latest_version) -ne 0)
        } else {
            $status.outdated = ((Compare-Version -ReferenceVersion $status.version -DifferenceVersion $status.latest_version) -gt 0)
        }
    }

    $status.missing_deps = @()
    $deps = @(runtime_deps $manifest) | Where-Object {
        $app, $bucket, $null = parse_app $_
        return !(installed $app)
    }
    if ($deps) {
        $status.missing_deps += , $deps
    }

    return $status
}

function appname_from_url($url) {
    (split-path $url -leaf) -replace '.json$', ''
}

# paths
function fname($path) { split-path $path -leaf }
function strip_ext($fname) { $fname -replace '\.[^\.]*$', '' }
function strip_filename($path) { $path -replace [regex]::escape((fname $path)) }
function strip_fragment($url) { $url -replace (new-object uri $url).fragment }

function url_filename($url) {
    (split-path $url -leaf).split('?') | Select-Object -First 1
}
# Unlike url_filename which can be tricked by appending a
# URL fragment (e.g. #/dl.7z, useful for coercing a local filename),
# this function extracts the original filename from the URL.
function url_remote_filename($url) {
    $uri = (New-Object URI $url)
    $basename = Split-Path $uri.PathAndQuery -Leaf
    If ($basename -match ".*[?=]+([\w._-]+)") {
        $basename = $matches[1]
    }
    If (($basename -notlike "*.*") -or ($basename -match "^[v.\d]+$")) {
        $basename = Split-Path $uri.AbsolutePath -Leaf
    }
    If (($basename -notlike "*.*") -and ($uri.Fragment -ne "")) {
        $basename = $uri.Fragment.Trim('/', '#')
    }
    return $basename
}

function ensure($dir) { if(!(test-path $dir)) { mkdir $dir > $null }; resolve-path $dir }
function fullpath($path) { # should be ~ rooted
    $executionContext.sessionState.path.getUnresolvedProviderPathFromPSPath($path)
}
function relpath($path) { "$($myinvocation.psscriptroot)\$path" } # relative to calling script
function friendly_path($path) {
    $h = (Get-PsProvider 'FileSystem').home; if(!$h.endswith('\')) { $h += '\' }
    if($h -eq '\') { return $path }
    return "$path" -replace ([regex]::escape($h)), "~\"
}
function is_local($path) {
    ($path -notmatch '^https?://') -and (test-path $path)
}

# operations

function run($exe, $arg, $msg, $continue_exit_codes) {
    Show-DeprecatedWarning $MyInvocation 'Invoke-ExternalCommand'
    Invoke-ExternalCommand -FilePath $exe -ArgumentList $arg -Activity $msg -ContinueExitCodes $continue_exit_codes
}

function Invoke-ExternalCommand {
    [CmdletBinding(DefaultParameterSetName = "Default")]
    [OutputType([Boolean])]
    param (
        [Parameter(Mandatory = $true,
                   Position = 0)]
        [Alias("Path")]
        [ValidateNotNullOrEmpty()]
        [String]
        $FilePath,
        [Parameter(Position = 1)]
        [Alias("Args")]
        [String[]]
        $ArgumentList,
        [Parameter(ParameterSetName = "UseShellExecute")]
        [Switch]
        $RunAs,
        [Alias("Msg")]
        [String]
        $Activity,
        [Alias("cec")]
        [Hashtable]
        $ContinueExitCodes,
        [Parameter(ParameterSetName = "Default")]
        [Alias("Log")]
        [String]
        $LogPath
    )
    if ($Activity) {
        Write-Host "$Activity " -NoNewline
    }
    $Process = New-Object System.Diagnostics.Process
    $Process.StartInfo.FileName = $FilePath
    $Process.StartInfo.Arguments = ($ArgumentList | Select-Object -Unique) -join ' '
    $Process.StartInfo.UseShellExecute = $false
    if ($LogPath) {
        if ($FilePath -match '(^|\W)msiexec($|\W)') {
            $Process.StartInfo.Arguments += " /lwe `"$LogPath`""
        } else {
            $Process.StartInfo.RedirectStandardOutput = $true
            $Process.StartInfo.RedirectStandardError = $true
        }
    }
    if ($RunAs) {
        $Process.StartInfo.UseShellExecute = $true
        $Process.StartInfo.Verb = 'RunAs'
    }
    try {
        $Process.Start() | Out-Null
    } catch {
        if ($Activity) {
            Write-Host "error." -ForegroundColor DarkRed
        }
        error $_.Exception.Message
        return $false
    }
    if ($LogPath -and ($FilePath -notmatch '(^|\W)msiexec($|\W)')) {
        Out-File -FilePath $LogPath -Encoding ASCII -Append -InputObject $Process.StandardOutput.ReadToEnd()
    }
    $Process.WaitForExit()
    if ($Process.ExitCode -ne 0) {
        if ($ContinueExitCodes -and ($ContinueExitCodes.ContainsKey($Process.ExitCode))) {
            if ($Activity) {
                Write-Host "done." -ForegroundColor DarkYellow
            }
            warn $ContinueExitCodes[$Process.ExitCode]
            return $true
        } else {
            if ($Activity) {
                Write-Host "error." -ForegroundColor DarkRed
            }
            error "Exit code was $($Process.ExitCode)!"
            return $false
        }
    }
    if ($Activity) {
        Write-Host "done." -ForegroundColor Green
    }
    return $true
}

function dl($url,$to) {
    $wc = New-Object Net.Webclient
    $wc.headers.add('Referer', (strip_filename $url))
    $wc.Headers.Add('User-Agent', (Get-UserAgent))
    $wc.downloadFile($url,$to)
}

function env($name,$global,$val='__get') {
    $target = 'User'; if($global) {$target = 'Machine'}
    if($val -eq '__get') { [environment]::getEnvironmentVariable($name,$target) }
    else { [environment]::setEnvironmentVariable($name,$val,$target) }
}

function isFileLocked([string]$path) {
    $file = New-Object System.IO.FileInfo $path

    if ((Test-Path -Path $path) -eq $false) {
        return $false
    }

    try {
        $stream = $file.Open([System.IO.FileMode]::Open, [System.IO.FileAccess]::ReadWrite, [System.IO.FileShare]::None)
        if ($stream) {
            $stream.Close()
        }
        return $false
    }
    catch {
        # file is locked by a process.
        return $true
    }
}

function is_directory([String] $path) {
    return (Test-Path $path) -and (Get-Item $path) -is [System.IO.DirectoryInfo]
}

function movedir($from, $to) {
    $from = $from.trimend('\')
    $to = $to.trimend('\')

    $proc = New-Object System.Diagnostics.Process
    $proc.StartInfo.FileName = 'robocopy.exe'
    $proc.StartInfo.Arguments = "`"$from`" `"$to`" /e /move"
    $proc.StartInfo.RedirectStandardOutput = $true
    $proc.StartInfo.RedirectStandardError = $true
    $proc.StartInfo.UseShellExecute = $false
    $proc.StartInfo.WindowStyle = [System.Diagnostics.ProcessWindowStyle]::Hidden
    $proc.Start()
    $out = $proc.StandardOutput.ReadToEnd()
    $proc.WaitForExit()

    if($proc.ExitCode -ge 8) {
        debug $out
        throw "Could not find '$(fname $from)'! (error $($proc.ExitCode))"
    }

    # wait for robocopy to terminate its threads
    1..10 | ForEach-Object {
        if (Test-Path $from) {
            Start-Sleep -Milliseconds 100
        }
    }
}

function get_app_name($path) {
    if ($path -match '([^/\\]+)[/\\]current[/\\]') {
        return $matches[1].tolower()
    }
    return ''
}

function get_app_name_from_shim($shim) {
    if (!(Test-Path($shim))) {
        return ''
    }
    $content = (Get-Content $shim -Encoding UTF8) -join ' '
    return get_app_name $content
}

function warn_on_overwrite($shim, $path) {
    if (!(Test-Path($shim))) {
        return
    }
    $shim_app = get_app_name_from_shim $shim
    $path_app = get_app_name $path
    if ($shim_app -eq $path_app) {
        return
    }
    $shimname = (fname $shim) -replace '\.shim$', '.exe'
    $filename = (fname $path) -replace '\.shim$', '.exe'
    warn "Overwriting shim ('$shimname' -> '$filename') installed from $shim_app"
}

function shim($path, $global, $name, $arg) {
    if (!(Test-Path $path)) { abort "Can't shim '$(fname $path)': couldn't find '$path'." }
    $abs_shimdir = ensure (shimdir $global)
    if (!$name) { $name = strip_ext (fname $path) }

    $shim = "$abs_shimdir\$($name.tolower())"

    # convert to relative path
    Push-Location $abs_shimdir
    $relative_path = Resolve-Path -Relative $path
    Pop-Location
    $resolved_path = Resolve-Path $path

    if ($path -match '\.(exe|com)$') {
        # for programs with no awareness of any shell
        warn_on_overwrite "$shim.shim" $path
        Copy-Item (get_shim_path) "$shim.exe" -Force
        Write-Output "path = $resolved_path" | Out-File "$shim.shim" -Encoding UTF8
        if ($arg) {
            Write-Output "args = $arg" | Out-File "$shim.shim" -Encoding UTF8 -Append
        }
    } elseif ($path -match '\.(bat|cmd)$') {
        # shim .bat, .cmd so they can be used by programs with no awareness of PSH
        warn_on_overwrite "$shim.cmd" $path
        "@rem $resolved_path
@`"$resolved_path`" $arg %*" | Out-File "$shim.cmd" -Encoding ASCII

        warn_on_overwrite $shim $path
        "#!/bin/sh
# $resolved_path
MSYS2_ARG_CONV_EXCL=/C cmd.exe /C `"$resolved_path`" $arg `"$@`"" | Out-File $shim -Encoding ASCII
    } elseif ($path -match '\.ps1$') {
        # if $path points to another drive resolve-path prepends .\ which could break shims
        warn_on_overwrite "$shim.ps1" $path
        $ps1text = if ($relative_path -match '^(.\\[\w]:).*$') {
            "# $resolved_path
`$path = `"$path`"
if(`$myinvocation.expectingInput) { `$input | & `$path $arg @args } else { & `$path $arg @args }
exit `$lastexitcode"
        } else {
            # Setting PSScriptRoot in Shim if it is not defined, so the shim doesn't break in PowerShell 2.0
            "# $resolved_path
if (!(Test-Path Variable:PSScriptRoot)) { `$PSScriptRoot = Split-Path `$MyInvocation.MyCommand.Path -Parent }
`$path = join-path `"`$psscriptroot`" `"$relative_path`"
if(`$myinvocation.expectingInput) { `$input | & `$path $arg @args } else { & `$path $arg @args }
exit `$lastexitcode"
        }
        $ps1text | Out-File "$shim.ps1" -Encoding UTF8

        # make ps1 accessible from cmd.exe
        warn_on_overwrite "$shim.cmd" $path
        "@rem $resolved_path
@echo off
setlocal enabledelayedexpansion
set args=%*
:: replace problem characters in arguments
set args=%args:`"='%
set args=%args:(=``(%
set args=%args:)=``)%
set invalid=`"='
if !args! == !invalid! ( set args= )
where /q pwsh.exe
if %errorlevel% equ 0 (
    pwsh -noprofile -ex unrestricted -command `"& '$resolved_path' $arg %args%;exit `$lastexitcode`"
) else (
    powershell -noprofile -ex unrestricted -command `"& '$resolved_path' $arg %args%;exit `$lastexitcode`"
)" | Out-File "$shim.cmd" -Encoding ASCII

        warn_on_overwrite $shim $path
        "#!/bin/sh
# $resolved_path
if command -v pwsh.exe &> /dev/null; then
    pwsh.exe -noprofile -ex unrestricted -command `"& '$resolved_path' $arg $@;exit \`$lastexitcode`"
else
    powershell.exe -noprofile -ex unrestricted -command `"& '$resolved_path' $arg $@;exit \`$lastexitcode`"
fi" | Out-File $shim -Encoding ASCII
    } elseif ($path -match '\.jar$') {
        warn_on_overwrite "$shim.cmd" $path
        "@rem $resolved_path
@java -jar `"$resolved_path`" $arg %*" | Out-File "$shim.cmd" -Encoding ASCII

        warn_on_overwrite $shim $path
        "#!/bin/sh
# $resolved_path
java -jar `"$resolved_path`" $arg `"$@`"" | Out-File $shim -Encoding ASCII
    } elseif ($path -match '\.py$') {
        warn_on_overwrite "$shim.cmd" $path
        "@rem $resolved_path
@python `"$resolved_path`" $arg %*" | Out-File "$shim.cmd" -Encoding ASCII

        warn_on_overwrite $shim $path
        "#!/bin/sh
# $resolved_path
python `"$resolved_path`" $arg `"$@`"" | Out-File $shim -Encoding ASCII
    } else {
        warn_on_overwrite "$shim.cmd" $path
        # find path to Git's bash so that batch scripts can run bash scripts
        $gitdir = (Get-Item (Get-Command git -ErrorAction:Stop).Source -ErrorAction:Stop).Directory.Parent
        if ($gitdir.FullName -imatch 'mingw') {
            $gitdir = $gitdir.Parent
        }
        "@rem $resolved_path
@`"$(Join-Path (Join-Path $gitdir.FullName 'bin') 'bash.exe')`" `"$resolved_path`" $arg %*" | Out-File "$shim.cmd" -Encoding ASCII

        warn_on_overwrite $shim $path
        "#!/bin/sh
# $resolved_path
`"$resolved_path`" $arg `"$@`"" | Out-File $shim -Encoding ASCII
    }
}

function get_shim_path() {
    $shim_path = "$(versiondir 'scoop' 'current')\supporting\shims\kiennq\shim.exe"
    $shim_version = get_config 'shim' 'default'
    switch ($shim_version) {
        '71' { $shim_path = "$(versiondir 'scoop' 'current')\supporting\shims\71\shim.exe"; Break }
<<<<<<< HEAD
        'scoopcs' { $shim_path = "$(versiondir 'scoop' 'current')\supporting\shimexe\bin\shim.exe"; Break }
        'rshim' { $shim_path = "$(versiondir 'scoop' 'current')\supporting\shims\rshim\shim.exe"; Break }
        'kiennq' { Break } # for backward compatibility
=======
        'kiennq' { $shim_path = "$(versiondir 'scoop' 'current')\supporting\shims\kiennq\shim.exe"; Break }
>>>>>>> 37a88694
        'default' { Break }
        default { warn "Unknown shim version: '$shim_version'" }
    }
    return $shim_path
}

function search_in_path($target) {
    $path = (env 'PATH' $false) + ";" + (env 'PATH' $true)
    foreach($dir in $path.split(';')) {
        if(test-path "$dir\$target" -pathType leaf) {
            return "$dir\$target"
        }
    }
}

function ensure_in_path($dir, $global) {
    $path = env 'PATH' $global
    $dir = fullpath $dir
    if($path -notmatch [regex]::escape($dir)) {
        write-output "Adding $(friendly_path $dir) to $(if($global){'global'}else{'your'}) path."

        env 'PATH' $global "$dir;$path" # for future sessions...
        $env:PATH = "$dir;$env:PATH" # for this session
    }
}

function ensure_architecture($architecture_opt) {
    if(!$architecture_opt) {
        return default_architecture
    }
    $architecture_opt = $architecture_opt.ToString().ToLower()
    switch($architecture_opt) {
        { @('64bit', '64', 'x64', 'amd64', 'x86_64', 'x86-64')  -contains $_ } { return '64bit' }
        { @('32bit', '32', 'x86', 'i386', '386', 'i686')  -contains $_ } { return '32bit' }
        default { throw [System.ArgumentException] "Invalid architecture: '$architecture_opt'"}
    }
}

function Confirm-InstallationStatus {
    [CmdletBinding()]
    param(
        [Parameter(Mandatory = $true)]
        [String[]]
        $Apps,
        [Switch]
        $Global
    )
    $Installed = @()
    $Apps | Select-Object -Unique | Where-Object { $_.Name -ne 'scoop' } | ForEach-Object {
        $App, $null, $null = parse_app $_
        if ($Global) {
            if (installed $App $true) {
                $Installed += ,@($App, $true)
            } elseif (installed $App $false) {
                error "'$App' isn't installed globally, but it is installed for your account."
                warn "Try again without the --global (or -g) flag instead."
            } else {
                error "'$App' isn't installed."
            }
        } else {
            if(installed $App $false) {
                $Installed += ,@($App, $false)
            } elseif (installed $App $true) {
                error "'$App' isn't installed for your account, but it is installed globally."
                warn "Try again with the --global (or -g) flag instead."
            } else {
                error "'$App' isn't installed."
            }
        }
    }
    return ,$Installed
}

function strip_path($orig_path, $dir) {
    if($null -eq $orig_path) { $orig_path = '' }
    $stripped = [string]::join(';', @( $orig_path.split(';') | Where-Object { $_ -and $_ -ne $dir } ))
    return ($stripped -ne $orig_path), $stripped
}

function add_first_in_path($dir, $global) {
    $dir = fullpath $dir

    # future sessions
    $null, $currpath = strip_path (env 'path' $global) $dir
    env 'path' $global "$dir;$currpath"

    # this session
    $null, $env:PATH = strip_path $env:PATH $dir
    $env:PATH = "$dir;$env:PATH"
}

function remove_from_path($dir, $global) {
    $dir = fullpath $dir

    # future sessions
    $was_in_path, $newpath = strip_path (env 'path' $global) $dir
    if($was_in_path) {
        Write-Output "Removing $(friendly_path $dir) from your path."
        env 'path' $global $newpath
    }

    # current session
    $was_in_path, $newpath = strip_path $env:PATH $dir
    if($was_in_path) { $env:PATH = $newpath }
}

function ensure_scoop_in_path($global) {
    $abs_shimdir = ensure (shimdir $global)
    # be aggressive (b-e-aggressive) and install scoop first in the path
    ensure_in_path $abs_shimdir $global
}

function ensure_robocopy_in_path {
    if(!(Test-CommandAvailable robocopy)) {
        shim "C:\Windows\System32\Robocopy.exe" $false
    }
}

function wraptext($text, $width) {
    if(!$width) { $width = $host.ui.rawui.buffersize.width };
    $width -= 1 # be conservative: doesn't seem to print the last char

    $text -split '\r?\n' | ForEach-Object {
        $line = ''
        $_ -split ' ' | ForEach-Object {
            if($line.length -eq 0) { $line = $_ }
            elseif($line.length + $_.length + 1 -le $width) { $line += " $_" }
            else { $lines += ,$line; $line = $_ }
        }
        $lines += ,$line
    }

    $lines -join "`n"
}

function pluralize($count, $singular, $plural) {
    if($count -eq 1) { $singular } else { $plural }
}

function reset_alias($name, $value) {
    if($existing = get-alias $name -ea ignore | Where-Object { $_.options -match 'readonly' }) {
        if($existing.definition -ne $value) {
            write-host "Alias $name is read-only; can't reset it." -f darkyellow
        }
        return # already set
    }
    if($value -is [scriptblock]) {
        if(!(test-path -path "function:script:$name")) {
            new-item -path function: -name "script:$name" -value $value | out-null
        }
        return
    }

    set-alias $name $value -scope script -option allscope
}

function reset_aliases() {
    # for aliases where there's a local function, re-alias so the function takes precedence
    $aliases = get-alias | Where-Object { $_.options -notmatch 'readonly|allscope' } | ForEach-Object { $_.name }
    get-childitem function: | ForEach-Object {
        $fn = $_.name
        if($aliases -contains $fn) {
            set-alias $fn local:$fn -scope script
        }
    }

    # for dealing with user aliases
    $default_aliases = @{
        'cp' = 'copy-item'
        'echo' = 'write-output'
        'gc' = 'get-content'
        'gci' = 'get-childitem'
        'gcm' = 'get-command'
        'gm' = 'get-member'
        'iex' = 'invoke-expression'
        'ls' = 'get-childitem'
        'mkdir' = { new-item -type directory @args }
        'mv' = 'move-item'
        'rm' = 'remove-item'
        'sc' = 'set-content'
        'select' = 'select-object'
        'sls' = 'select-string'
    }

    # set default aliases
    $default_aliases.keys | ForEach-Object { reset_alias $_ $default_aliases[$_] }
}

# convert list of apps to list of ($app, $global) tuples
function applist($apps, $global) {
    if(!$apps) { return @() }
    return ,@($apps | ForEach-Object { ,@($_, $global) })
}

function parse_app([string] $app) {
    if($app -match '(?:(?<bucket>[a-zA-Z0-9-]+)\/)?(?<app>.*.json$|[a-zA-Z0-9-_.]+)(?:@(?<version>.*))?') {
        return $matches['app'], $matches['bucket'], $matches['version']
    }
    return $app, $null, $null
}

function show_app($app, $bucket, $version) {
    if($bucket) {
        $app = "$bucket/$app"
    }
    if($version) {
        $app = "$app@$version"
    }
    return $app
}

function last_scoop_update() {
    # PowerShell 6 returns an DateTime Object
    $last_update = (scoop config lastupdate)

    if ($null -ne $last_update -and $last_update.GetType() -eq [System.String]) {
        try {
            $last_update = [System.DateTime]::Parse($last_update)
        } catch {
            $last_update = $null
        }
    }
    return $last_update
}

function is_scoop_outdated() {
    $last_update = $(last_scoop_update)
    $now = [System.DateTime]::Now
    if($null -eq $last_update) {
        scoop config lastupdate $now.ToString('o')
        # enforce an update for the first time
        return $true
    }
    return $last_update.AddHours(3) -lt $now.ToLocalTime()
}

function substitute($entity, [Hashtable] $params, [Bool]$regexEscape = $false) {
    $newentity = $entity
    if ($null -ne $newentity) {
        switch ($entity.GetType().Name) {
            'String' {
                $params.GetEnumerator() | ForEach-Object {
                    if ($regexEscape -eq $false -or $null -eq $_.Value) {
                        $newentity = $newentity.Replace($_.Name, $_.Value)
                    } else {
                        $newentity = $newentity.Replace($_.Name, [Regex]::Escape($_.Value))
                    }
                }
            }
            'Object[]' {
                $newentity = $entity | ForEach-Object { ,(substitute $_ $params $regexEscape) }
            }
            'PSCustomObject' {
                $newentity.PSObject.Properties | ForEach-Object { $_.Value = substitute $_.Value $params $regexEscape }
            }
        }
    }
    return $newentity
}

function format_hash([String] $hash) {
    $hash = $hash.toLower()
    switch ($hash.Length)
    {
        32 { $hash = "md5:$hash" } # md5
        40 { $hash = "sha1:$hash" } # sha1
        64 { $hash = $hash } # sha256
        128 { $hash = "sha512:$hash" } # sha512
        default { $hash = $null }
    }
    return $hash
}

function format_hash_aria2([String] $hash) {
    $hash = $hash -split ':' | Select-Object -Last 1
    switch ($hash.Length)
    {
        32 { $hash = "md5=$hash" } # md5
        40 { $hash = "sha-1=$hash" } # sha1
        64 { $hash = "sha-256=$hash" } # sha256
        128 { $hash = "sha-512=$hash" } # sha512
        default { $hash = $null }
    }
    return $hash
}

function get_hash([String] $multihash) {
    $type, $hash = $multihash -split ':'
    if(!$hash) {
        # no type specified, assume sha256
        $type, $hash = 'sha256', $multihash
    }

    if(@('md5','sha1','sha256', 'sha512') -notcontains $type) {
        return $null, "Hash type '$type' isn't supported."
    }

    return $type, $hash.ToLower()
}

function handle_special_urls($url)
{
    # FossHub.com
    if ($url -match "^(?:.*fosshub.com\/)(?<name>.*)(?:\/|\?dwl=)(?<filename>.*)$") {
        $Body = @{
            projectUri      = $Matches.name;
            fileName        = $Matches.filename;
            source          = 'CF';
            isLatestVersion = $true
        }
        if ((Invoke-RestMethod -Uri $url) -match '"p":"(?<pid>[a-f0-9]{24}).*?"r":"(?<rid>[a-f0-9]{24})') {
            $Body.Add("projectId", $Matches.pid)
            $Body.Add("releaseId", $Matches.rid)
        }
        $url = Invoke-RestMethod -Method Post -Uri "https://api.fosshub.com/download/" -ContentType "application/json" -Body (ConvertTo-Json $Body -Compress)
        if ($null -eq $url.error) {
            $url = $url.data.url
        }
    }

    # Sourceforge.net
    if ($url -match "(?:downloads\.)?sourceforge.net\/projects?\/(?<project>[^\/]+)\/(?:files\/)?(?<file>.*?)(?:$|\/download|\?)") {
        # Reshapes the URL to avoid redirections
        $url = "https://downloads.sourceforge.net/project/$($matches['project'])/$($matches['file'])"
    }
    return $url
}

function get_magic_bytes($file) {
    if(!(Test-Path $file)) {
        return ''
    }

    if((Get-Command Get-Content).parameters.ContainsKey('AsByteStream')) {
        # PowerShell Core (6.0+) '-Encoding byte' is replaced by '-AsByteStream'
        return Get-Content $file -AsByteStream -TotalCount 8
    }
    else {
        return Get-Content $file -Encoding byte -TotalCount 8
    }
}

function get_magic_bytes_pretty($file, $glue = ' ') {
    if(!(Test-Path $file)) {
        return ''
    }

    return (get_magic_bytes $file | ForEach-Object { $_.ToString('x2') }) -join $glue
}

##################
# Core Bootstrap #
##################

# Note: Github disabled TLS 1.0 support on 2018-02-23. Need to enable TLS 1.2
#       for all communication with api.github.com
Optimize-SecurityProtocol

# Scoop root directory
$scoopdir = $env:SCOOP, (get_config 'rootPath'), "$env:USERPROFILE\scoop" | Where-Object { -not [String]::IsNullOrEmpty($_) } | Select-Object -First 1

# Scoop global apps directory
$globaldir = $env:SCOOP_GLOBAL, (get_config 'globalPath'), "$env:ProgramData\scoop" | Where-Object { -not [String]::IsNullOrEmpty($_) } | Select-Object -first 1

# Scoop cache directory
# Note: Setting the SCOOP_CACHE environment variable to use a shared directory
#       is experimental and untested. There may be concurrency issues when
#       multiple users write and access cached files at the same time.
#       Use at your own risk.
$cachedir = $env:SCOOP_CACHE, (get_config 'cachePath'), "$scoopdir\cache" | Where-Object { -not [String]::IsNullOrEmpty($_) } | Select-Object -first 1

# Scoop config file migration
$configHome = $env:XDG_CONFIG_HOME, "$env:USERPROFILE\.config" | Select-Object -First 1
$configFile = "$configHome\scoop\config.json"
if ((Test-Path "$env:USERPROFILE\.scoop") -and !(Test-Path $configFile)) {
    New-Item -ItemType Directory (Split-Path -Path $configFile) -ErrorAction Ignore | Out-Null
    Move-Item "$env:USERPROFILE\.scoop" $configFile
    write-host "WARN  Scoop configuration has been migrated from '~/.scoop'" -f darkyellow
    write-host "WARN  to '$configFile'" -f darkyellow
}

# Load Scoop config
$scoopConfig = load_cfg $configFile

# Setup proxy globally
setup_proxy<|MERGE_RESOLUTION|>--- conflicted
+++ resolved
@@ -668,13 +668,8 @@
     $shim_version = get_config 'shim' 'default'
     switch ($shim_version) {
         '71' { $shim_path = "$(versiondir 'scoop' 'current')\supporting\shims\71\shim.exe"; Break }
-<<<<<<< HEAD
         'scoopcs' { $shim_path = "$(versiondir 'scoop' 'current')\supporting\shimexe\bin\shim.exe"; Break }
-        'rshim' { $shim_path = "$(versiondir 'scoop' 'current')\supporting\shims\rshim\shim.exe"; Break }
         'kiennq' { Break } # for backward compatibility
-=======
-        'kiennq' { $shim_path = "$(versiondir 'scoop' 'current')\supporting\shims\kiennq\shim.exe"; Break }
->>>>>>> 37a88694
         'default' { Break }
         default { warn "Unknown shim version: '$shim_version'" }
     }
